--- conflicted
+++ resolved
@@ -143,19 +143,11 @@
 
 /// Public
 
-<<<<<<< HEAD
-ompl::base::AtlasChart::AtlasChart(const ConstraintPtr &constraint, double rho, double epsilon,
-                                   Eigen::Ref<const Eigen::VectorXd> xorigin)
-  : constraint_(constraint)
-  , n_(constraint_->getAmbientDimension())
-  , k_(constraint_->getManifoldDimension())
-=======
 ompl::base::AtlasChart::AtlasChart(const AtlasStateSpace *atlas, Eigen::Ref<const Eigen::VectorXd> xorigin)
   : atlas_(atlas)
   , constraint_(atlas->getConstraint())
   , n_(atlas_->getAmbientDimension())
   , k_(atlas_->getManifoldDimension())
->>>>>>> 858b520d
   , xorigin_(xorigin)
   , radius_(atlas->getRho_s())
   , epsilon_(atlas->getEpsilon())
