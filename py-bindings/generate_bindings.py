#!/usr/bin/env python

######################################################################
# Software License Agreement (BSD License)
#
#  Copyright (c) 2010, Rice University
#  All rights reserved.
#
#  Redistribution and use in source and binary forms, with or without
#  modification, are permitted provided that the following conditions
#  are met:
#
#   * Redistributions of source code must retain the above copyright
#     notice, this list of conditions and the following disclaimer.
#   * Redistributions in binary form must reproduce the above
#     copyright notice, this list of conditions and the following
#     disclaimer in the documentation and/or other materials provided
#     with the distribution.
#   * Neither the name of the Rice University nor the names of its
#     contributors may be used to endorse or promote products derived
#     from this software without specific prior written permission.
#
#  THIS SOFTWARE IS PROVIDED BY THE COPYRIGHT HOLDERS AND CONTRIBUTORS
#  "AS IS" AND ANY EXPRESS OR IMPLIED WARRANTIES, INCLUDING, BUT NOT
#  LIMITED TO, THE IMPLIED WARRANTIES OF MERCHANTABILITY AND FITNESS
#  FOR A PARTICULAR PURPOSE ARE DISCLAIMED. IN NO EVENT SHALL THE
#  COPYRIGHT OWNER OR CONTRIBUTORS BE LIABLE FOR ANY DIRECT, INDIRECT,
#  INCIDENTAL, SPECIAL, EXEMPLARY, OR CONSEQUENTIAL DAMAGES (INCLUDING,
#  BUT NOT LIMITED TO, PROCUREMENT OF SUBSTITUTE GOODS OR SERVICES;
#  LOSS OF USE, DATA, OR PROFITS; OR BUSINESS INTERRUPTION) HOWEVER
#  CAUSED AND ON ANY THEORY OF LIABILITY, WHETHER IN CONTRACT, STRICT
#  LIABILITY, OR TORT (INCLUDING NEGLIGENCE OR OTHERWISE) ARISING IN
#  ANY WAY OUT OF THE USE OF THIS SOFTWARE, EVEN IF ADVISED OF THE
#  POSSIBILITY OF SUCH DAMAGE.
######################################################################

# Author: Mark Moll

from sys import argv, setrecursionlimit
from pygccxml import declarations
from pyplusplus.module_builder import call_policies
from ompl.bindings_generator import code_generator_t, default_replacement


class ompl_base_generator_t(code_generator_t):
    """Class for generating the ompl.base python module."""

    def __init__(self):
        replacement = default_replacement
        # special case for abstract base class Path with pure virtual print method:
        replacement['::ompl::base::Path::print'] = ('def("__str__", bp::pure_virtual(&__str__))', """
        std::string __str__(%s* obj)
        {
            std::ostringstream s;
            obj->print(s);
            return s.str();
        }
        """)
        # A C++ call like "foo.printState(state, std::cout)" will be replaced with
        # something more pythonesque: "print(foo.string(state))"
        replacement['printState'] = ('def("string", &__printState)', """
        std::string __printState(%s* space, ompl::base::State* state)
        {
            std::ostringstream s;
            space->printState(state, s);
            return s.str();
        }
        """)
        # A C++ call like "foo.printProperties(std::cout)" will be replaced with
        # something more pythonesque: "print(foo.properties())"
        default_replacement['printProperties'] = ('def("properties", &__printProperties)', """
        std::string __printProperties(%s* obj)
        {
            std::ostringstream s;
            obj->printProperties(s);
            return s.str();
        }
        """)
        # A C++ call like "foo.printProjections(std::cout)" will be replaced with
        # something more pythonesque: "print(foo.projections())"
        replacement['printProjections'] = ('def("projections", &__printProjections)', """
        std::string __printProjections(%s* obj)
        {
            std::ostringstream s;
            obj->printProjections(s);
            return s.str();
        }
        """)
        # A C++ call like "foo.printProjection(projection, std::cout)" will be replaced with
        # something more pythonesque: "print(foo.projection())"
        replacement['printProjection'] = ('def("projection", &__printProjection)', """
        std::string __printProjection(%s* obj, const ompl::base::EuclideanProjection &projection)
        {
            std::ostringstream s;
            obj->printProjection(projection, s);
            return s.str();
        }
        """)
        # "StateSpace::Diagram(std::cout)" will be replaced with
        # something more pythonesque: "print(StateSpace.Diagram())"
        replacement['::ompl::base::StateSpace::Diagram'] = ('def("Diagram", &DiagramWrapper)', """
        std::string DiagramWrapper(%s* obj)
        {
            std::ostringstream s;
            obj->Diagram(s);
            return s.str();
        }
        """)
        # "StateSpace::List(std::cout)" will be replaced with
        # something more pythonesque: "print(StateSpace.List())"
        replacement['::ompl::base::StateSpace::List'] = ('def("List", &ListWrapper)', """
        std::string ListWrapper(%s* obj)
        {
            std::ostringstream s;
            obj->List(s);
            return s.str();
        }
        """)
        # "PlannerData::printGraphML(std::cout)" will be replaced with
        # something more pythonesque: "print(PlannerData.printGraphML())"
        replacement['::ompl::base::PlannerData::printGraphML'] = ('def("printGraphML", &__printGraphML)', """
        std::string __printGraphML(%s* obj)
        {
            std::ostringstream s;
            obj->printGraphML(s);
            return s.str();
        }
        """)
        # "PlannerData::printGraphviz(std::cout)" will be replaced with
        # something more pythonesque: "print(PlannerData.printGraphviz())"
        replacement['::ompl::base::PlannerData::printGraphviz'] = ('def("printGraphviz", &__printGraphviz)', """
        std::string __printGraphviz(%s* obj)
        {
            std::ostringstream s;
            obj->printGraphviz(s);
            return s.str();
        }
        """)
        
        code_generator_t.__init__(self, 'base', ['bindings/util'], replacement)

    def filter_declarations(self):
        # force ProblemDefinition to be included, because it is used by other modules
        self.ompl_ns.class_('ProblemDefinition').include()
        # force the abstract base class Path to be included, because it is used by other modules
        self.ompl_ns.class_('Path').include()
        code_generator_t.filter_declarations(self)
        # rename STL vectors of certain types
        self.std_ns.class_('map< std::string, boost::shared_ptr< ompl::base::ProjectionEvaluator > >').rename('mapStringToProjectionEvaluator')
        self.std_ns.class_('vector< ompl::base::State* >').rename('vectorState')
        try:
            self.std_ns.class_('vector< ompl::base::State const* >').rename('vectorConstState')
        except: pass
        self.std_ns.class_('vector< boost::shared_ptr<ompl::base::StateSpace> >').rename('vectorStateSpacePtr')
        #self.std_ns.class_('vector< <ompl::base::PlannerSolution> >').rename('vectorPlannerSolution')
        self.std_ns.class_('map< std::string, boost::shared_ptr<ompl::base::GenericParam> >').rename('mapStringToGenericParam')
        self.std_ns.class_('map< std::string, ompl::base::StateSpace::SubstateLocation >').rename('mapStringToSubstateLocation')
        self.std_ns.class_('vector<ompl::base::PlannerSolution>').rename('vectorPlannerSolution')
        # don't export variables that need a wrapper
        self.ompl_ns.variables(lambda decl: decl.is_wrapper_needed()).exclude()
        # force StateSpace::allocState to be exported.
        # (not sure why this is necessary)
        allocStateFn = self.ompl_ns.class_('StateSpace').member_function('allocState')
        allocStateFn.include()
        allocStateFn.call_policies = \
            call_policies.return_value_policy(call_policies.reference_existing_object)
        # rename the abstract base class State to AbstractState
        state = self.ompl_ns.class_('State')
        state.rename('AbstractState')
        # don't export components which is of type State**
        state = self.ompl_ns.class_('CompoundState')
        state.variable('components').exclude()
        state.rename('CompoundStateInternal')
        # rename a ScopedState<> to State
        bstate = self.ompl_ns.class_('ScopedState< ompl::base::StateSpace >')
        bstate.rename('State')
        bstate.operator('=', arg_types=['::ompl::base::State const &']).exclude()
        # add array access to double components of state
        self.add_array_access(bstate,'double')
        # loop over all predefined state spaces
        for stype in ['Compound', 'RealVector', 'SO2', 'SO3', 'SE2', 'SE3', 'Discrete', 'Time', 'Dubins', 'ReedsShepp']:
            # create a python type for each of their corresponding state types
            state = self.ompl_ns.class_('ScopedState< ompl::base::%sStateSpace >' % stype)
            state.rename(stype+'State')
            state.operator('=', arg_types=['::ompl::base::State const &']).exclude()
            # add a constructor that allows, e.g., an SE3State to be constructed from a State
            state.add_registration_code(
                'def(bp::init<ompl::base::ScopedState<ompl::base::StateSpace> const &>(( bp::arg("other") )))')
            # mark the space statetype as 'internal' to emphasize that it
            # shouldn't typically be used by a regular python user
            if stype!='Dubins' and stype!='ReedsShepp':
                self.ompl_ns.class_(stype + 'StateSpace').decls('StateType').rename(
                    stype + 'StateInternal')
            # add a constructor that allows, e.g., an State to be constructed from a SE3State
            bstate.add_registration_code(
                'def(bp::init<ompl::base::ScopedState<ompl::base::%sStateSpace> const &>(( bp::arg("other") )))' % stype)
            # add array access to double components of state
            self.add_array_access(state,'double')
        # I don't know how to export a C-style array of an enum type
        for stype in ['Dubins', 'ReedsShepp']:
            self.ompl_ns.enumeration(stype + 'PathSegmentType').exclude()
            self.ompl_ns.class_(stype + 'Path').exclude()
            self.ompl_ns.class_(stype + 'StateSpace').member_function(
                stype[0].lower()+stype[1:]).exclude()
        # don't expose these utility functions that return double*
        self.ompl_ns.member_functions('getValueAddressAtIndex').exclude()
        self.ompl_ns.member_functions('getValueAddressAtName').exclude()
        self.ompl_ns.member_functions('getValueAddressAtLocation').exclude()
        # don't export vector<ValueLocation>
        self.ompl_ns.member_functions('getValueLocations').exclude()
        # don't export map<std::string, ValueLocation>
        self.ompl_ns.member_functions('getValueLocationsByName').exclude()
        # don't expose double*
        self.ompl_ns.class_('RealVectorStateSpace').class_(
            'StateType').variable('values').exclude()
        try:
            stateStorage = self.ompl_ns.class_('StateStorage')
            stateStorage.member_function('getStateSamplerAllocatorRange').exclude()
            stateStorage.add_registration_code('def("getStateSamplerAllocatorRange", &ompl::base::StateStorage::getStateSamplerAllocatorRange)')
        except:
            pass

        cls = self.ompl_ns.class_('PlannerStatus')
        # rename to something more memorable than the default Py++ name for
        # the casting operator:
        # as__scope_ompl_scope_base_scope_PlannerStatus_scope_StatusType
        cls.operator(lambda decl: decl.name=='operator ::ompl::base::PlannerStatus::StatusType').rename('getStatus')
        # for python 2.x
        cls.add_registration_code(
            'def("__nonzero__", &ompl::base::PlannerStatus::operator bool)')
        # for python 3.x
        cls.add_registration_code(
            'def("__bool__", &ompl::base::PlannerStatus::operator bool)')

        # Exclude PlannerData::getEdges function that returns a map of PlannerDataEdge* for now
        #self.ompl_ns.class_('PlannerData').member_functions('getEdges').exclude()
        #self.std_ns.class_('map< unsigned int, ompl::base::PlannerDataEdge const*>').include()
        mapUintToPlannerDataEdge_cls = self.std_ns.class_('map< unsigned int, ompl::base::PlannerDataEdge const*>')
        mapUintToPlannerDataEdge_cls.rename('mapUintToPlannerDataEdge')
        mapUintToPlannerDataEdge_cls.indexing_suite.call_policies = \
            call_policies.return_value_policy(call_policies.reference_existing_object)
        # Remove Boost.Graph representation from PlannerData
        self.ompl_ns.class_('PlannerData').member_functions('toBoostGraph').exclude()
        # Make PlannerData printable
        self.replace_member_function(self.ompl_ns.class_('PlannerData').member_function('printGraphviz'))
        self.replace_member_function(self.ompl_ns.class_('PlannerData').member_function('printGraphML'))

        # add array indexing to the RealVectorState
        self.add_array_access(self.ompl_ns.class_('RealVectorStateSpace').class_('StateType'))
        # typedef's are not handled by Py++, so we need to explicitly rename uBLAS vector to EuclideanProjection
        cls = self.mb.namespace('ublas').class_(
            'vector<double, boost::numeric::ublas::unbounded_array<double, std::allocator<double> > >')
        cls.include()
        cls.rename('EuclideanProjection')
        cls.member_functions().exclude()
        cls.operators().exclude()
        self.add_array_access(cls,'double')
        # make objects printable that have a print function
        self.replace_member_functions(self.ompl_ns.member_functions('print'))
        # handle special case (abstract base class with pure virtual method)
        self.ompl_ns.class_('Path').add_wrapper_code(
            'virtual void print(std::ostream&) const {}')
        # make settings printable
        self.replace_member_functions(self.ompl_ns.member_functions('printSettings'))
        # make properties printable
        self.replace_member_functions(self.ompl_ns.member_functions('printProperties'))
        # make states printable
        self.replace_member_functions(self.ompl_ns.member_functions('printState'))
        # make list of available projections printable
        self.replace_member_functions(self.ompl_ns.member_functions('printProjections'))
        # make projections printable
        self.replace_member_functions(self.ompl_ns.member_functions('printProjection'))
        # make state space diagram printable
        self.replace_member_function(self.ompl_ns.class_('StateSpace').member_function('Diagram'))
        # make state space list printable
        self.replace_member_function(self.ompl_ns.class_('StateSpace').member_function('List'))
        # add wrappers for boost::function types
        self.add_boost_function('bool(const ompl::base::GoalLazySamples*, ompl::base::State*)',
            'GoalSamplingFn', 'Goal sampling function')
        self.add_boost_function('void(const ompl::base::State*)',
            'NewStateCallbackFn', 'New state callback function')
        self.add_boost_function('ompl::base::PlannerPtr(const ompl::base::SpaceInformationPtr&)',
            'PlannerAllocator', 'Planner allocator')
        self.add_boost_function('bool()',
            'PlannerTerminationConditionFn','Planner termination condition function')
        self.add_boost_function('bool(const ompl::base::State*)',
            'StateValidityCheckerFn', 'State validity checker function')
        self.add_boost_function('ompl::base::StateSamplerPtr(const ompl::base::StateSpace*)',
            'StateSamplerAllocator', 'State sampler allocator')
        self.add_boost_function('ompl::base::ValidStateSamplerPtr(ompl::base::SpaceInformation const*)',
            'ValidStateSamplerAllocator', 'Valid state allocator function')
        self.add_boost_function('double(const ompl::base::PlannerDataVertex&, const ompl::base::PlannerDataVertex&, const ompl::base::PlannerDataEdge&)',
            'EdgeWeightFn', 'Edge weight function')

        # exclude solve() methods that take a "const PlannerTerminationConditionFn &"
        # as first argument; only keep the solve() that just takes a double argument
        self.ompl_ns.member_functions('solve', arg_types=['::ompl::base::PlannerTerminationConditionFn const &', 'double']).exclude()
        # rename SamplerSelectors
        self.ompl_ns.class_('SamplerSelector< ompl::base::StateSampler >').rename('StateSamplerSelector')
        self.ompl_ns.class_('SamplerSelector< ompl::base::ValidStateSampler >').rename('ValidStateSamplerSelector')
        try:
            cls = self.ompl_ns.class_('StateStorage').member_functions('load')
            self.ompl_ns.class_('StateStorage').member_function('load', arg_types=['::std::istream &']).exclude()
            self.ompl_ns.class_('StateStorage').member_function('store', arg_types=['::std::ostream &']).exclude()
        except:
            pass

class ompl_control_generator_t(code_generator_t):
    def __init__(self):
        replacement = default_replacement
        # A C++ call like "foo.printControl(control, std::cout)" will be replaced with
        # something more pythonesque: "print(foo.string(control))"
        replacement['printControl'] = ('def("string", &__printControl)', """
        std::string __printControl(%s* space, ompl::control::Control* control)
        {
            std::ostringstream s;
            space->printControl(control, s);
            return s.str();
        }
        """)
        code_generator_t.__init__(self, 'control', ['bindings/util', 'bindings/base', 'bindings/geometric'], replacement)

    def filter_declarations(self):
        code_generator_t.filter_declarations(self)
        # rename STL vectors of certain types
        self.std_ns.class_('vector< ompl::control::Control* >').rename('vectorControlPtr')
        # don't export variables that need a wrapper
        self.ompl_ns.variables(lambda decl: decl.is_wrapper_needed()).exclude()
        # force ControlSpace::allocControl to be exported.
        # (not sure why this is necessary)
        allocControlFn = self.ompl_ns.class_('ControlSpace').member_function('allocControl')
        allocControlFn.include()
        allocControlFn.call_policies = \
            call_policies.return_value_policy(call_policies.reference_existing_object)
        # don't export components which is of type Control**
        self.ompl_ns.class_('CompoundControl').variable('components').exclude()
        # don't export some internal data structure
        self.ompl_ns.class_('OrderCellsByImportance').exclude()
        # don't expose this utility function
        self.ompl_ns.member_functions('getValueAddressAtIndex').exclude()
        self.ompl_ns.class_('KPIECE1').member_functions('freeGridMotions').exclude()
        # add array indexing to the RealVectorState
        self.add_array_access(self.ompl_ns.class_('RealVectorControlSpace').class_('ControlType'))
        # make objects printable that have a print function
        self.replace_member_functions(self.ompl_ns.member_functions('print'))
        # make settings printable
        self.replace_member_functions(self.ompl_ns.member_functions('printSettings'))
        # make controls printable
        self.replace_member_functions(self.ompl_ns.member_functions('printControl'))
        try:
            # export ODESolver-derived classes that use Boost.OdeInt
            self.ompl_ns.class_(lambda cls: cls.name.startswith('ODEBasicSolver')).rename('ODEBasicSolver')
            self.ompl_ns.class_(lambda cls: cls.name.startswith('ODEErrorSolver')).rename('ODEErrorSolver')
            self.ompl_ns.class_(lambda cls: cls.name.startswith('ODEAdaptiveSolver')).rename('ODEAdaptiveSolver')
            # self.add_boost_function('void(const ompl::control::ODESolver::StateType &, const ompl::control::Control*, ompl::control::ODESolver::StateType &)',
            #     'ODE','Ordinary differential equation')
            # Somehow, Py++ changes the type of the ODE's first argument. Weird...
            self.add_boost_function('void(ompl::control::ODESolver::StateType, const ompl::control::Control*, ompl::control::ODESolver::StateType &)',
                'ODE','Ordinary differential equation')
        except declarations.matcher.declaration_not_found_t:
            # not available for boost < 1.44, so ignore this
            pass
        # LLVM's clang++ compiler doesn't like exporting this method because
        # the argument type (Grid::Cell) is protected
        self.ompl_ns.member_functions('computeImportance').exclude()
        # exclude solve() methods that take a "const PlannerTerminationCondition &"
        # as first argument; only keep the solve() that just takes a double argument
        self.ompl_ns.member_functions('solve', arg_types=['::ompl::base::PlannerTerminationCondition const &']).exclude()

        # export pure virtual member functions, otherwise code doesn't compile
        syclop = self.ompl_ns.class_('Syclop')
        syclop.add_wrapper_code("""
        virtual ompl::control::Syclop::Motion* addRoot(const ompl::base::State* s)
        {
            bp::override func_addRoot = this->get_override("addRoot");
            return func_addRoot(s);
        }
        virtual void selectAndExtend(ompl::control::Syclop::Region& region, std::vector<ompl::control::Syclop::Motion*>& newMotions)
        {
            bp::override func_selectAndExtend = this->get_override("selectAndExtend");
            func_selectAndExtend(region, newMotions);
        }""")
        # omit ompl::control::Syclop::Defaults nested subclass, otherwise
        # code doesn't compile (don't know why)
        syclop.class_('Defaults').exclude()

        # add wrappers for boost::function types
        self.add_boost_function('ompl::control::ControlSamplerPtr(const ompl::control::ControlSpace*)',
            'ControlSamplerAllocator', 'Control sampler allocator')
        self.add_boost_function('ompl::control::DirectedControlSamplerPtr(const ompl::control::SpaceInformation*)',
            'DirectedControlSamplerAllocator','Directed control sampler allocator')
        self.add_boost_function('void(const ompl::control::Control*, ompl::base::State*)',
            'PostPropagationEvent','Post-propagation event')
        self.add_boost_function('void(const ompl::base::State*, const ompl::control::Control*, const double, ompl::base::State*)',
            'StatePropagatorFn','State propagator function')
        self.add_boost_function('double(int, int)','EdgeCostFactorFn',
            'Syclop edge cost factor function')
        self.add_boost_function('void(int, int, std::vector<int>&)','LeadComputeFn',
            'Syclop lead compute function')
        # code generation fails because of same bug in gxxcml that requires us
        # to patch the generated code with workaround_for_gccxml_bug.cmake
        self.ompl_ns.member_functions('getPlannerAllocator').exclude()
        self.ompl_ns.member_functions('setPlannerAllocator').exclude()
        self.ompl_ns.namespace('control').class_('SimpleSetup').add_registration_code(
            'def("setPlannerAllocator", &ompl::control::SimpleSetup::setPlannerAllocator)')
        self.ompl_ns.namespace('control').class_('SimpleSetup').add_registration_code(
            'def("getPlannerAllocator", &ompl::control::SimpleSetup::getPlannerAllocator, bp::return_value_policy< bp::copy_const_reference >())')

        # do this for all classes that exist with the same name in another namespace
        for cls in ['SimpleSetup', 'KPIECE1', 'RRT', 'EST', 'SpaceInformation', 'Syclop', 'SyclopEST', 'SyclopRRT']:
            self.ompl_ns.namespace('control').class_(cls).wrapper_alias = 'Control%s_wrapper' % cls

        # Py++ seems to get confused by virtual methods declared in one module
        # that are *not* overridden in a derived class in another module. The
        # Planner class is defined in ompl::base and two of its virtual methods,
        # setProblemDefinition and checkValidity, and not overridden by most
        # planners. The code below forces Py++ to do the right thing (or at
        # least make it work). It seems rather hacky and there may be a better
        # solution.

        # do this for all planners
        for planner in ['KPIECE1', 'RRT', 'EST', 'Syclop', 'SyclopEST', 'SyclopRRT']:
            self.ompl_ns.class_(planner).add_registration_code("""
            def("setProblemDefinition",&::ompl::base::Planner::setProblemDefinition,
                    &Control%s_wrapper::default_setProblemDefinition, (bp::arg("pdef")) )""" % planner)
            self.ompl_ns.class_(planner).add_registration_code("""
            def("checkValidity",&::ompl::base::Planner::checkValidity,
                    &Control%s_wrapper::default_checkValidity )""" % planner)

class ompl_geometric_generator_t(code_generator_t):
    def __init__(self):
        replacement = default_replacement
        code_generator_t.__init__(self, 'geometric', ['bindings/util', 'bindings/base'], replacement)

    def filter_declarations(self):
        code_generator_t.filter_declarations(self)
        # don't export variables that need a wrapper
        self.ompl_ns.variables(lambda decl: decl.is_wrapper_needed()).exclude()
        # make objects printable that have a print function
        self.replace_member_functions(self.ompl_ns.member_functions('print'))
        self.ompl_ns.member_functions('freeGridMotions').exclude()
        self.ompl_ns.class_('PRM').member_functions('haveSolution').exclude()
        self.ompl_ns.class_('PRM').member_functions('growRoadmap',
                function=declarations.access_type_matcher_t('protected')).exclude()
        self.ompl_ns.class_('PRM').member_functions('expandRoadmap',
                function=declarations.access_type_matcher_t('protected')).exclude()
        # don't export some internal data structure
        self.ompl_ns.classes('OrderCellsByImportance').exclude()
        # LLVM's clang++ compiler doesn't like exporting this method because
        # the argument type (Grid::Cell) is protected
        self.ompl_ns.member_functions('computeImportance').exclude()
        # exclude solve() methods that take a "const PlannerTerminationCondition &"
        # as first argument; only keep the solve() that just takes a double argument
        self.ompl_ns.member_functions('solve', arg_types=['::ompl::base::PlannerTerminationCondition const &']).exclude()
        # add wrappers for boost::function types
        self.add_boost_function('unsigned int()',
            'NumNeighborsFn', 'Number of neighbors function')
        # self.add_boost_function('std::vector<ompl::geometric::PRM::Vertex>&(const ompl::geometric::PRM::Vertex)',
        #     'ConnectionStrategy', 'Connection strategy')
        self.add_boost_function('bool(const ompl::geometric::PRM::Vertex&, const ompl::geometric::PRM::Vertex&)',
            'ConnectionFilter', 'Connection filter')
        # code generation fails because of same bug in gxxcml that requires us
        # to patch the generated code with workaround_for_gccxml_bug.cmake
        self.ompl_ns.member_functions('getPlannerAllocator').exclude()
        self.ompl_ns.member_functions('setPlannerAllocator').exclude()
        self.ompl_ns.namespace('geometric').class_('SimpleSetup').add_registration_code(
            'def("setPlannerAllocator", &ompl::geometric::SimpleSetup::setPlannerAllocator)')
        self.ompl_ns.namespace('geometric').class_('SimpleSetup').add_registration_code(
            'def("getPlannerAllocator", &ompl::geometric::SimpleSetup::getPlannerAllocator, bp::return_value_policy< bp::copy_const_reference >())')

        # The OMPL implementation of PRM uses two threads: one for constructing
        # the roadmap and another for checking for a solution. This causes
        # problems when both threads try to access the python interpreter
        # simultaneously. This is a know limitation of Boost.Python. We
        # therefore use a single-threaded version of PRM in python.
        PRM_cls = self.ompl_ns.class_('PRM')
        PRM_cls.add_wrapper_code('ompl::base::PlannerStatus solve(const ompl::base::PlannerTerminationCondition& ptc);')
        PRM_cls.add_declaration_code(open('PRM.SingleThreadSolve.cpp','r').read())
        PRM_cls.add_registration_code('def("solve", &PRM_wrapper::solve)')
        PRM_cls.add_registration_code('def("solve", timed_solve_function_type(&ompl::base::Planner::solve))')

        # Py++ seems to get confused by virtual methods declared in one module
        # that are *not* overridden in a derived class in another module. The
        # Planner class is defined in ompl::base and two of its virtual methods,
        # setProblemDefinition and checkValidity, and not overridden by most
        # planners. The code below forces Py++ to do the right thing (or at
        # least make it work). It seems rather hacky and there may be a better
        # solution.

        # do this for all planners
<<<<<<< HEAD
        for planner in ['EST','GNAT', 'KPIECE1', 'BKPIECE1', 'LBKPIECE1', 'PRM', 'LazyRRT', 'RRT', 'RRTConnect', 'SBL']:
=======
        for planner in ['EST', 'KPIECE1', 'BKPIECE1', 'LBKPIECE1', 'PRM', 'LazyRRT', 'RRT', 'RRTConnect', 'TRRT', 'SBL']:
>>>>>>> aa245649
            if planner!='PRM':
                # PRM overrides setProblemDefinition, so we don't need to add this code
                self.ompl_ns.class_(planner).add_registration_code("""
                def("setProblemDefinition",&::ompl::base::Planner::setProblemDefinition,
                    &%s_wrapper::default_setProblemDefinition, (bp::arg("pdef")) )""" % planner)
            self.ompl_ns.class_(planner).add_registration_code("""
            def("checkValidity",&::ompl::base::Planner::checkValidity,
                &%s_wrapper::default_checkValidity )""" % planner)

        # needed to able to set connection strategy for PRM
        # the PRM::Vertex type is typedef-ed to boost::graph_traits<Graph>::vertex_descriptor. This can
        # be equal to an unsigned long or unsigned int, depending on architecture (or version of boost?)
        try:
            self.ompl_ns.class_('NearestNeighbors<unsigned long>').include()
            self.ompl_ns.class_('NearestNeighbors<unsigned long>').rename('NearestNeighbors')
            self.ompl_ns.class_('NearestNeighborsLinear<unsigned long>').rename('NearestNeighborsLinear')
            self.ompl_ns.class_('KStrategy<unsigned long>').rename('KStrategy')
            self.ompl_ns.class_('KStarStrategy<unsigned long>').rename('KStarStrategy')
        except:
            self.ompl_ns.class_('NearestNeighbors<unsigned int>').include()
            self.ompl_ns.class_('NearestNeighbors<unsigned int>').rename('NearestNeighbors')
            self.ompl_ns.class_('NearestNeighborsLinear<unsigned int>').rename('NearestNeighborsLinear')
            self.ompl_ns.class_('KStrategy<unsigned int>').rename('KStrategy')
            self.ompl_ns.class_('KStarStrategy<unsigned int>').rename('KStarStrategy')

class ompl_tools_generator_t(code_generator_t):
    def __init__(self):
        replacement = default_replacement
        replacement['::ompl::tools::Benchmark::benchmark'] = ('def("benchmark", &benchmarkWrapper)', """
        void benchmarkWrapper(%s* obj, const ompl::tools::Benchmark::Request& request)
        {
            ompl::tools::Benchmark::Request req(request);
            req.useThreads = false;
            obj->benchmark(request);
        }
        """)

        code_generator_t.__init__(self, 'tools',
            ['bindings/util', 'bindings/base', 'bindings/geometric', 'bindings/control'], replacement)
    def filter_declarations(self):
        code_generator_t.filter_declarations(self)
        # rename STL vectors/maps of certain types
        self.std_ns.class_('vector< ompl::tools::Benchmark::PlannerExperiment >').rename('vectorPlannerExperiment')

        # make objects printable that have a print function
        self.replace_member_functions(self.ompl_ns.member_functions('print'))

        benchmark_cls = self.ompl_ns.class_('Benchmark')
        self.replace_member_function(benchmark_cls.member_function('benchmark'))
        # next five statements take care of weird error in default value for name argument in constructor
        benchmark_cls.constructors().exclude()
        benchmark_cls.add_registration_code(
            'def(bp::init< ompl::geometric::SimpleSetup &, bp::optional< std::string const & > >(( bp::arg("setup"), bp::arg("name")=std::basic_string<char, std::char_traits<char>, std::allocator<char> >() )) )')
        benchmark_cls.add_wrapper_code(
            """Benchmark_wrapper(::ompl::geometric::SimpleSetup & setup, const ::std::string & name=std::string() )
        : ompl::tools::Benchmark( boost::ref(setup), name )
          , bp::wrapper< ompl::tools::Benchmark >(){}""")
        benchmark_cls.add_registration_code(
            'def(bp::init< ompl::control::SimpleSetup &, bp::optional< std::string const & > >(( bp::arg("setup"), bp::arg("name")=std::basic_string<char, std::char_traits<char>, std::allocator<char> >() )) )')
        benchmark_cls.add_wrapper_code(
            """Benchmark_wrapper(::ompl::control::SimpleSetup & setup, const ::std::string & name=std::string() )
          : ompl::tools::Benchmark( boost::ref(setup), name )
            , bp::wrapper< ompl::tools::Benchmark >(){}""")
        # don't want to export iostream
        benchmark_cls.member_function('saveResultsToStream').exclude()
        # code generation fails because of same bug in gxxcml that requires us
        # to patch the generated code with workaround_for_gccxml_bug.cmake
        self.ompl_ns.member_functions('addPlannerAllocator').exclude()
        benchmark_cls.member_functions(lambda method: method.name.startswith('set') and method.name.endswith('Event')).exclude()
        benchmark_cls.add_registration_code(
            'def("addPlannerAllocator", &ompl::tools::Benchmark::addPlannerAllocator)')
        self.ompl_ns.class_('OptimizePlan').add_registration_code(
            'def("addPlannerAllocator", &ompl::tools::OptimizePlan::addPlannerAllocator)')
        benchmark_cls.add_registration_code(
            'def("setPlannerSwitchEvent", &ompl::tools::Benchmark::setPlannerSwitchEvent)')
        benchmark_cls.add_registration_code(
            'def("setPreRunEvent", &ompl::tools::Benchmark::setPreRunEvent)')
        benchmark_cls.add_registration_code(
            'def("setPostRunEvent", &ompl::tools::Benchmark::setPostRunEvent)')
        self.add_boost_function('void(const ompl::base::PlannerPtr&)',
            'PreSetupEvent', 'Pre-setup event')
        self.add_boost_function('void(const ompl::base::PlannerPtr&, ompl::tools::Benchmark::RunProperties&)',
            'PostSetupEvent', 'Post-setup event')
        benchmark_cls.class_('Request').no_init = False

class ompl_util_generator_t(code_generator_t):
    def __init__(self):
        replacement = default_replacement
        code_generator_t.__init__(self, 'util', None, replacement)
    def filter_declarations(self):
        code_generator_t.filter_declarations(self)
        # rename STL vectors of certain types
        self.std_ns.class_('vector< unsigned long >').include()
        self.std_ns.class_('vector< unsigned long >').rename('vectorSizeT')
        self.std_ns.class_('vector< bool >').include()
        self.std_ns.class_('vector< bool >').rename('vectorBool')
        self.std_ns.class_('vector< int >').include()
        self.std_ns.class_('vector< int >').rename('vectorInt')
        self.std_ns.class_('vector< double >').include()
        self.std_ns.class_('vector< double >').rename('vectorDouble')
        self.std_ns.class_('vector< unsigned int >').include()
        self.std_ns.class_('vector< unsigned int >').rename('vectorUint')
        self.std_ns.class_('vector< std::string >').include()
        self.std_ns.class_('vector< std::string >').rename('vectorString')
        self.std_ns.class_('vector< std::vector<int> >').include()
        self.std_ns.class_('vector< std::vector<int> >').rename('vectorVectorInt')
        self.std_ns.class_('vector< std::vector<unsigned int> >').include()
        self.std_ns.class_('vector< std::vector<unsigned int> >').rename('vectorVectorUint')
        self.std_ns.class_('vector< std::vector<double> >').include()
        self.std_ns.class_('vector< std::vector<double> >').rename('vectorVectorDouble')
        self.std_ns.class_('vector< std::map<std::string, std::string > >').include()
        self.std_ns.class_('vector< std::map<std::string, std::string > >').rename('vectorMapStringToString')
        self.std_ns.class_('map<std::string, std::string >').include()
        self.std_ns.class_('map<std::string, std::string >').rename('mapStringToString')


if __name__ == '__main__':
    setrecursionlimit(50000)
    if len(argv)==1:
        print("Usage: generatebindings.py <modulename>")
    else:
        for module in argv[1:]:
            try:
                globals()['ompl_'+module+'_generator_t']()
            except KeyError:
                print("Error: can't generate code for module %s" % module)<|MERGE_RESOLUTION|>--- conflicted
+++ resolved
@@ -488,11 +488,7 @@
         # solution.
 
         # do this for all planners
-<<<<<<< HEAD
-        for planner in ['EST','GNAT', 'KPIECE1', 'BKPIECE1', 'LBKPIECE1', 'PRM', 'LazyRRT', 'RRT', 'RRTConnect', 'SBL']:
-=======
-        for planner in ['EST', 'KPIECE1', 'BKPIECE1', 'LBKPIECE1', 'PRM', 'LazyRRT', 'RRT', 'RRTConnect', 'TRRT', 'SBL']:
->>>>>>> aa245649
+        for planner in ['EST', 'GNAT', 'KPIECE1', 'BKPIECE1', 'LBKPIECE1', 'PRM', 'LazyRRT', 'RRT', 'RRTConnect', 'TRRT', 'SBL']:
             if planner!='PRM':
                 # PRM overrides setProblemDefinition, so we don't need to add this code
                 self.ompl_ns.class_(planner).add_registration_code("""
